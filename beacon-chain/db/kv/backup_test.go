--- conflicted
+++ resolved
@@ -12,7 +12,7 @@
 )
 
 func TestStore_Backup(t *testing.T) {
-	db, err := NewKVStore(t.TempDir())
+	db, err := NewKVStore(context.Background(), t.TempDir())
 	require.NoError(t, err, "Failed to instantiate DB")
 	ctx := context.Background()
 
@@ -40,11 +40,7 @@
 	// our NewKVStore function expects when opening a database.
 	require.NoError(t, os.Rename(oldFilePath, newFilePath))
 
-<<<<<<< HEAD
-	backedDB, err := NewKVStore(backupsPath)
-=======
-	backedDB, err := NewKVStore(ctx, backupsPath, nil)
->>>>>>> dc27cd7a
+	backedDB, err := NewKVStore(ctx, backupsPath)
 	require.NoError(t, err, "Failed to instantiate DB")
 	t.Cleanup(func() {
 		require.NoError(t, backedDB.Close(), "Failed to close database")
