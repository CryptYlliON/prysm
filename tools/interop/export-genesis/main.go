package main

import (
	"context"
	"fmt"
	"os"

	"github.com/prysmaticlabs/prysm/beacon-chain/db"
	"github.com/prysmaticlabs/prysm/shared/fileutil"
)

// A basic tool to extract genesis.ssz from existing beaconchain.db.
// ex:
//   bazel run //tools/interop/export-genesis:export-genesis -- /tmp/data/beaconchaindata /tmp/genesis.ssz
func main() {
	if len(os.Args) < 3 {
		fmt.Println("Usage: ./main /path/to/datadir /path/to/output/genesis.ssz")
		os.Exit(1)
	}

	fmt.Printf("Reading db at %s and writing ssz output to %s.\n", os.Args[1], os.Args[2])

<<<<<<< HEAD
	d, err := db.NewDB(os.Args[1])
=======
	d, err := db.NewDB(context.Background(), os.Args[1], cache.NewStateSummaryCache())
>>>>>>> dc27cd7a
	if err != nil {
		panic(err)
	}
	defer func() {
		if err := d.Close(); err != nil {
			panic(err)
		}
	}()
	gs, err := d.GenesisState(context.Background())
	if err != nil {
		panic(err)
	}
	if gs == nil {
		panic("nil genesis state")
	}
	b, err := gs.InnerStateUnsafe().MarshalSSZ()
	if err != nil {
		panic(err)
	}
	if err := fileutil.WriteFile(os.Args[2], b); err != nil {
		panic(err)
	}
	fmt.Println("done")
}<|MERGE_RESOLUTION|>--- conflicted
+++ resolved
@@ -20,11 +20,7 @@
 
 	fmt.Printf("Reading db at %s and writing ssz output to %s.\n", os.Args[1], os.Args[2])
 
-<<<<<<< HEAD
-	d, err := db.NewDB(os.Args[1])
-=======
-	d, err := db.NewDB(context.Background(), os.Args[1], cache.NewStateSummaryCache())
->>>>>>> dc27cd7a
+	d, err := db.NewDB(context.Background(), os.Args[1])
 	if err != nil {
 		panic(err)
 	}
