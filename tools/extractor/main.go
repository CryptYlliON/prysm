--- conflicted
+++ resolved
@@ -23,11 +23,7 @@
 	defer resetCfg()
 	flag.Parse()
 	fmt.Println("Starting process...")
-<<<<<<< HEAD
-	d, err := db.NewDB(*datadir)
-=======
-	d, err := db.NewDB(context.Background(), *datadir, cache.NewStateSummaryCache())
->>>>>>> dc27cd7a
+	d, err := db.NewDB(context.Background(), *datadir)
 	if err != nil {
 		panic(err)
 	}
